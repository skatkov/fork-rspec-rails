--- conflicted
+++ resolved
@@ -8,21 +8,9 @@
 if ruby -e "exit(ENV['RAILS_VERSION'].scan(/\d+\.\d+.\d+/)[0].to_f < 5)"; then
   # On Rails versions less than 5, Bundler 2.0 is not supported
   echo "Warning dowgrading to older version of Bundler"
-<<<<<<< HEAD
-
-  gem uninstall -aIx bundler || echo "Warning error occured removing bundler via gem"
 
   # Delete all bundler version because we do not support Bundler 2+ below Rails 4
-  rvm @global do gem uninstall -aIx bundler || true
-=======
-
-  gem uninstall -aIx bundler || echo "Warning error occured removing bundler via gem"
-
-  # this only works on Ruby 2.3 which is luckily the version we need to fix
-  if is_ruby_23; then
-    rvm @global do gem uninstall -aIx bundler
-  fi
->>>>>>> 4eeb9aca
+  rvm @global do gem uninstall -aIx bundler || echo "Warning error occured removing bundler via rvm"
 
   gem install bundler -v '1.17.3'
 fi