#!/bin/bash
# This file was generated on 2019-01-03T20:34:23+00:00 from the rspec-dev repo.
# DO NOT modify it by hand as your changes will get lost the next time it is generated.

set -e
source script/functions.sh

if ruby -e "exit(ENV['RAILS_VERSION'].scan(/\d+\.\d+.\d+/)[0].to_f < 5)"; then
  # On Rails versions less than 5, Bundler 2.0 is not supported
  echo "Warning dowgrading to older version of Bundler"
  echo "Current bundler versions installed: `gem list | grep '^bundler ('`"

  gem uninstall -aIx bundler || echo "Warning error occured removing bundler via gem"

  rvm @global do gem uninstall -aIx bundler || echo "Warning error occured removing bundler via rvm"
<<<<<<< HEAD
=======

  echo "Bundler version list after uninstall: `gem list | grep '^bundler ('`"
>>>>>>> c11a1b6f

  gem install bundler -v '1.17.3'
fi<|MERGE_RESOLUTION|>--- conflicted
+++ resolved
@@ -13,11 +13,8 @@
   gem uninstall -aIx bundler || echo "Warning error occured removing bundler via gem"
 
   rvm @global do gem uninstall -aIx bundler || echo "Warning error occured removing bundler via rvm"
-<<<<<<< HEAD
-=======
 
   echo "Bundler version list after uninstall: `gem list | grep '^bundler ('`"
->>>>>>> c11a1b6f
 
   gem install bundler -v '1.17.3'
 fi